h4. History
<<<<<<< HEAD
* March 08 2011
=======
* March 25, 2011
** 0.15.2.1 release
* March 8, 2011
>>>>>>> c6eac5b4
** 0.15.1.1 release
* December 16, 2010
** initial 0.13.0a release

h4. Authors and Contributors

Manuarii Stein (doc4web consulting),
Stephane Maldini (doc4web consulting),
Serge P. Nekoval

h4. Licence

Doc4web consulting and the contributors provide this plugin without any guarantees under Apache Software Licence 2.

h4. Previous work

Graeme Rocher started the first draft which this plugin is based on.<|MERGE_RESOLUTION|>--- conflicted
+++ resolved
@@ -1,11 +1,7 @@
 h4. History
-<<<<<<< HEAD
-* March 08 2011
-=======
 * March 25, 2011
 ** 0.15.2.1 release
 * March 8, 2011
->>>>>>> c6eac5b4
 ** 0.15.1.1 release
 * December 16, 2010
 ** initial 0.13.0a release
