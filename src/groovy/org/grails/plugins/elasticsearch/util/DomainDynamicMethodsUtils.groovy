--- conflicted
+++ resolved
@@ -18,12 +18,9 @@
 import org.apache.commons.logging.LogFactory
 import org.codehaus.groovy.grails.commons.GrailsDomainClass
 import org.grails.plugins.elasticsearch.ElasticSearchContextHolder
-<<<<<<< HEAD
-=======
 import org.grails.plugins.elasticsearch.mapping.SearchableClassMapping
 import org.grails.plugins.elasticsearch.mapping.SearchableDomainClassMapper
 import org.apache.commons.logging.LogFactory
->>>>>>> 02f7ea5d
 import org.grails.plugins.elasticsearch.exception.IndexException
 
 class DomainDynamicMethodsUtils {
@@ -44,7 +41,6 @@
         def elasticSearchContextHolder = applicationContext.getBean(ElasticSearchContextHolder)
 
         for (GrailsDomainClass domain in grailsApplication.domainClasses) {
-<<<<<<< HEAD
             String searchablePropertyName = getSearchablePropertyName(grailsApplication)
             if (!domain.getPropertyValue(searchablePropertyName)) {
                 continue
@@ -55,29 +51,7 @@
             if (!elasticSearchContextHolder.getMappingContext(domainCopy)?.root) {
                 continue
             }
-
-            // Inject the search method
-            domain.metaClass.static.search << { String q, Map params = [:] ->
-                params.indices = domainCopy.packageName ?: domainCopy.propertyName
-                params.types = domainCopy.clazz
-                elasticSearchService.search(q, params)
-            }
-            domain.metaClass.static.search << { Map params = [:], Closure q ->
-                params.indices = domainCopy.packageName ?: domainCopy.propertyName
-                params.types = domainCopy.clazz
-                elasticSearchService.search(params, q)
-            }
-            domain.metaClass.static.search << { Closure q, Map params = [:] ->
-                params.indices = domainCopy.packageName ?: domainCopy.propertyName
-                params.types = domainCopy.clazz
-                elasticSearchService.search(params, q)
-            }
-=======
-            if (domain.getPropertyValue(SearchableDomainClassMapper.SEARCHABLE_PROPERTY_NAME)) {
-                def domainCopy = domain
                 SearchableClassMapping scm = elasticSearchContextHolder.getMappingContext(domainCopy)
-                // Only inject the methods if the domain is mapped as "root"
-                if (scm?.root) {
                     def indexAndType = [indices: scm.indexName, types: domainCopy.clazz]
 
                     // Inject the search method
@@ -101,7 +75,23 @@
                     domain.metaClass.'static'.countHits << { Closure q, Map params = [:] ->
                         elasticSearchService.countHits(params + indexAndType, q)
                     }
->>>>>>> 02f7ea5d
+
+            // Inject the search method
+            domain.metaClass.static.search << { String q, Map params = [:] ->
+                params.indices = domainCopy.packageName ?: domainCopy.propertyName
+                params.types = domainCopy.clazz
+                elasticSearchService.search(q, params)
+            }
+            domain.metaClass.static.search << { Map params = [:], Closure q ->
+                params.indices = domainCopy.packageName ?: domainCopy.propertyName
+                params.types = domainCopy.clazz
+                elasticSearchService.search(params, q)
+            }
+            domain.metaClass.static.search << { Closure q, Map params = [:] ->
+                params.indices = domainCopy.packageName ?: domainCopy.propertyName
+                params.types = domainCopy.clazz
+                elasticSearchService.search(params, q)
+            }
 
             // Inject the countHits method
             domain.metaClass.static.countHits << { String q, Map params = [:] ->
@@ -169,7 +159,6 @@
             domain.metaClass.unindex << {
                 elasticSearchService.unindex(delegate)
             }
-        }
     }
 
     private static String getSearchablePropertyName(grailsApplication) {
