/*
 * Copyright 2002-2011 the original author or authors.
 *
 * Licensed under the Apache License, Version 2.0 (the "License");
 * you may not use this file except in compliance with the License.
 * You may obtain a copy of the License at
 *
 * http://www.apache.org/licenses/LICENSE-2.0
 *
 * Unless required by applicable law or agreed to in writing, software
 * distributed under the License is distributed on an "AS IS" BASIS,
 * WITHOUT WARRANTIES OR CONDITIONS OF ANY KIND, either express or implied.
 * See the License for the specific language governing permissions and
 * limitations under the License.
 */

package org.grails.plugins.elasticsearch.mapping

import org.codehaus.groovy.grails.commons.DomainClassArtefactHandler
import org.codehaus.groovy.grails.commons.GrailsApplication
import org.codehaus.groovy.grails.commons.GrailsClass
import org.codehaus.groovy.grails.commons.GrailsDomainClass
<<<<<<< HEAD
import org.elasticsearch.action.admin.cluster.health.ClusterHealthRequest
import org.elasticsearch.action.admin.cluster.health.ClusterHealthResponse
import org.elasticsearch.action.admin.indices.mapping.put.PutMappingRequest
import org.elasticsearch.client.Client
import org.elasticsearch.client.Requests
import org.elasticsearch.index.mapper.MergeMappingException
import org.elasticsearch.indices.IndexAlreadyExistsException
=======
import org.elasticsearch.index.mapper.MergeMappingException
>>>>>>> bdca7cf6
import org.elasticsearch.transport.RemoteTransportException
import org.grails.plugins.elasticsearch.ElasticSearchAdminService
import org.grails.plugins.elasticsearch.ElasticSearchContextHolder
import org.slf4j.Logger
import org.slf4j.LoggerFactory

import static org.grails.plugins.elasticsearch.mapping.MappingMigrationStrategy.*

/**
 * Build searchable mappings, configure ElasticSearch indexes,
 * build and install ElasticSearch mappings.
 */
class SearchableClassMappingConfigurator {

    private static final Logger LOG = LoggerFactory.getLogger(this)

    private ElasticSearchContextHolder elasticSearchContext
    private GrailsApplication grailsApplication
    private ElasticSearchAdminService es
    private MappingMigrationManager mmm
    private ConfigObject config

    /**
     * Init method.
     */
    public void configureAndInstallMappings() {
        Collection<SearchableClassMapping> mappings = mappings()
        installMappings(mappings)
    }

    public Collection<SearchableClassMapping> mappings() {
        List<SearchableClassMapping> mappings = []
        for (GrailsClass clazz : grailsApplication.getArtefacts(DomainClassArtefactHandler.TYPE)) {
            GrailsDomainClass domainClass = (GrailsDomainClass) clazz
            SearchableDomainClassMapper mapper = new SearchableDomainClassMapper(grailsApplication, domainClass, config)
            SearchableClassMapping searchableClassMapping = mapper.buildClassMapping()
            if (searchableClassMapping != null) {
                elasticSearchContext.addMappingContext(searchableClassMapping)
                mappings.add(searchableClassMapping)
            }
        }

        // Inject cross-referenced component mappings.
        for (SearchableClassMapping scm : mappings) {
            for (SearchableClassPropertyMapping scpm : scm.getPropertiesMapping()) {
                if (scpm.isComponent()) {
                    Class<?> componentType = scpm.getGrailsProperty().getReferencedPropertyType()
                    scpm.setComponentPropertyMapping(elasticSearchContext.getMappingContextByType(componentType))
                }
            }
        }

        // Validate all mappings to make sure any cross-references are fine.
        for (SearchableClassMapping scm : mappings) {
            scm.validate(elasticSearchContext)
        }

        return mappings
    }

    /**
     * Resolve the ElasticSearch mapping from the static "searchable" property (closure or boolean) in domain classes
     * @param mappings searchable class mappings to be install.
     */
<<<<<<< HEAD
    public void installMappings(Collection<SearchableClassMapping> mappings) throws MergeMappingException{
        Set<String> installedIndices = []
        Map<String, Object> settings = new HashMap<String, Object>()
//        settings.put("number_of_shards", 5)        // must have 5 shards to be Green.
//        settings.put("number_of_replicas", 2)
        settings.put("number_of_replicas", 0)
        // Look for default index settings.
=======
    public void installMappings(Collection<SearchableClassMapping> mappings) {

>>>>>>> bdca7cf6
        Map esConfig = grailsApplication.config.getProperty("elasticSearch")
        Map<String, Object> indexSettings = buildIndexSettings(esConfig)

        LOG.debug("Installing mappings...")
        Map<SearchableClassMapping, Map> elasticMappings = buildElasticMappings(mappings)
        LOG.debug "elasticMappings are ${elasticMappings.keySet()}"

        MappingMigrationStrategy migrationStrategy = esConfig?.migration?.strategy ? MappingMigrationStrategy.valueOf(esConfig.migration.strategy) : none
        Set<String> installedIndices = []
        def mappingConflicts = []
        for (SearchableClassMapping scm : mappings) {
            if (scm.isRoot()) {

                Map elasticMapping = elasticMappings[scm]

                // todo wait for success, maybe retry.
                // If the index was not created, create it
                if (!installedIndices.contains(scm.indexName)) {
                    try {
                        createIndexWithReadAndWrite(migrationStrategy, scm, indexSettings)
                        installedIndices.add(scm.indexName)
                    } catch (RemoteTransportException rte) {
                        LOG.debug(rte.getMessage())
                    }
                }

                // Install mapping
                if (LOG.isDebugEnabled()) {
                    LOG.debug("Installing mapping [" + scm.elasticTypeName + "] => " + elasticMapping)
                }
                try {
                    es.createMapping scm.indexName, scm.elasticTypeName, elasticMapping
                } catch (MergeMappingException e) {
                    LOG.warn("Could not install mapping ${scm.indexName}/${scm.elasticTypeName} due to ${e.message}, migrations needed")
                    mappingConflicts << new MappingConflict(scm: scm, exception: e)
                }
<<<<<<< HEAD
                try {
					elasticSearchClient.admin().indices().putMapping(
						new PutMappingRequest(scm.getIndexName())
							.type(scm.getElasticTypeName())
							.source(elasticMapping)
							).actionGet()
				} catch (MergeMappingException mme) {
					// when merge conflicts are detected, delete old mapping and restart installation
					LOG.debug("[" + scm.getElasticTypeName() + "] => " + "caught MergeMappingException.")
					if (grailsApplication.config.elasticSearch?.deleteOnMergeMappingException) {
						elasticSearchClient.admin().indices().delete(Requests.deleteIndexRequest("_all")).actionGet()
						installMappings(mappings)
						return
					}
					else{
						throw mme
					}
				}
=======
>>>>>>> bdca7cf6
            }
        }
        if(mappingConflicts) {
            LOG.info("Applying migrations ...")
            mmm.applyMigrations(migrationStrategy, elasticMappings, mappingConflicts, indexSettings)
        }

        es.waitForClusterYellowStatus()
    }


    /**
     * Creates the Elasticsearch index once unblocked and its read and write aliases
     * @param indexName
     * @returns true if it created a new index, false if it already existed
     * @throws RemoteTransportException if some other error occured
     */
    private boolean createIndexWithReadAndWrite(MappingMigrationStrategy strategy, SearchableClassMapping scm, Map indexSettings) throws RemoteTransportException {
        // Could be blocked on index level, thus wait.
        es.waitForIndex(scm.indexName)
        if(!es.indexExists(scm.indexName)) {
            LOG.debug("Index ${scm.indexName} does not exists, initiating creation...")
            if (strategy == alias) {
                def nextVersion = es.getNextVersion scm.indexName
                es.createIndex scm.indexName, nextVersion, indexSettings
                es.pointAliasTo scm.indexName, scm.indexName, nextVersion
            } else {
                es.createIndex scm.indexName, indexSettings
            }
        }
        //Create them only if they don't exist so it does not mess with other migrations
        if(!es.aliasExists(scm.queryingIndex)) {
            es.pointAliasTo(scm.queryingIndex, scm.indexName)
            es.pointAliasTo(scm.indexingIndex, scm.indexName)
        }
    }

    private Map<String, Object> buildIndexSettings(def esConfig) {
        Map<String, Object> indexSettings = new HashMap<String, Object>()
        indexSettings.put("number_of_replicas", numberOfReplicas())
        // Look for default index settings.
        if (esConfig != null) {
            Map<String, Object> indexDefaults = esConfig.get("index")
            LOG.debug("Retrieved index settings")
            if (indexDefaults != null) {
                for (Map.Entry<String, Object> entry : indexDefaults.entrySet()) {
                    indexSettings.put("index." + entry.getKey(), entry.getValue())
                }
            }
        }
    }

    private Map<SearchableClassMapping, Map> buildElasticMappings(Collection<SearchableClassMapping> mappings) {
        Map<SearchableClassMapping, Map> elasticMappings = [:]
        for (SearchableClassMapping scm : mappings) {
            if (scm.isRoot()) {
                elasticMappings << [(scm) : ElasticSearchMappingFactory.getElasticMapping(scm)]
            }
        }
        elasticMappings
    }

    void setElasticSearchContext(ElasticSearchContextHolder elasticSearchContext) {
        this.elasticSearchContext = elasticSearchContext
    }

    void setGrailsApplication(GrailsApplication grailsApplication) {
        this.grailsApplication = grailsApplication
    }

    void setEs(ElasticSearchAdminService es) {
        this.es = es
    }

    void setMmm(MappingMigrationManager mmm) {
        this.mmm = mmm
    }
    void setConfig(ConfigObject config) {
        this.config = config
    }

    private int numberOfReplicas() {
        def defaultNumber = elasticSearchContext.config.index.numberOfReplicas
        if (!defaultNumber) {
            return 0
        }
        defaultNumber
    }
}<|MERGE_RESOLUTION|>--- conflicted
+++ resolved
@@ -20,17 +20,7 @@
 import org.codehaus.groovy.grails.commons.GrailsApplication
 import org.codehaus.groovy.grails.commons.GrailsClass
 import org.codehaus.groovy.grails.commons.GrailsDomainClass
-<<<<<<< HEAD
-import org.elasticsearch.action.admin.cluster.health.ClusterHealthRequest
-import org.elasticsearch.action.admin.cluster.health.ClusterHealthResponse
-import org.elasticsearch.action.admin.indices.mapping.put.PutMappingRequest
-import org.elasticsearch.client.Client
-import org.elasticsearch.client.Requests
 import org.elasticsearch.index.mapper.MergeMappingException
-import org.elasticsearch.indices.IndexAlreadyExistsException
-=======
-import org.elasticsearch.index.mapper.MergeMappingException
->>>>>>> bdca7cf6
 import org.elasticsearch.transport.RemoteTransportException
 import org.grails.plugins.elasticsearch.ElasticSearchAdminService
 import org.grails.plugins.elasticsearch.ElasticSearchContextHolder
@@ -95,18 +85,8 @@
      * Resolve the ElasticSearch mapping from the static "searchable" property (closure or boolean) in domain classes
      * @param mappings searchable class mappings to be install.
      */
-<<<<<<< HEAD
     public void installMappings(Collection<SearchableClassMapping> mappings) throws MergeMappingException{
-        Set<String> installedIndices = []
-        Map<String, Object> settings = new HashMap<String, Object>()
-//        settings.put("number_of_shards", 5)        // must have 5 shards to be Green.
-//        settings.put("number_of_replicas", 2)
-        settings.put("number_of_replicas", 0)
-        // Look for default index settings.
-=======
-    public void installMappings(Collection<SearchableClassMapping> mappings) {
-
->>>>>>> bdca7cf6
+
         Map esConfig = grailsApplication.config.getProperty("elasticSearch")
         Map<String, Object> indexSettings = buildIndexSettings(esConfig)
 
@@ -143,27 +123,6 @@
                     LOG.warn("Could not install mapping ${scm.indexName}/${scm.elasticTypeName} due to ${e.message}, migrations needed")
                     mappingConflicts << new MappingConflict(scm: scm, exception: e)
                 }
-<<<<<<< HEAD
-                try {
-					elasticSearchClient.admin().indices().putMapping(
-						new PutMappingRequest(scm.getIndexName())
-							.type(scm.getElasticTypeName())
-							.source(elasticMapping)
-							).actionGet()
-				} catch (MergeMappingException mme) {
-					// when merge conflicts are detected, delete old mapping and restart installation
-					LOG.debug("[" + scm.getElasticTypeName() + "] => " + "caught MergeMappingException.")
-					if (grailsApplication.config.elasticSearch?.deleteOnMergeMappingException) {
-						elasticSearchClient.admin().indices().delete(Requests.deleteIndexRequest("_all")).actionGet()
-						installMappings(mappings)
-						return
-					}
-					else{
-						throw mme
-					}
-				}
-=======
->>>>>>> bdca7cf6
             }
         }
         if(mappingConflicts) {
