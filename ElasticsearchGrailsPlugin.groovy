--- conflicted
+++ resolved
@@ -1,4 +1,3 @@
-<<<<<<< HEAD
 /*
  * Copyright 2002-2011 the original author or authors.
  *
@@ -118,7 +117,9 @@
             elasticSearchClient = ref("elasticSearchClient")
             grailsApplication = ref("grailsApplication")
         }
-        customEditorRegistrar(CustomEditorRegistar)
+        customEditorRegistrar(CustomEditorRegistar) {
+            grailsApplication = ref("grailsApplication")
+        }
         jsonDomainFactory(JSONDomainFactory) {
             elasticSearchContextHolder = ref("elasticSearchContextHolder")
             grailsApplication = ref("grailsApplication")
@@ -204,214 +205,4 @@
 
         return config
     }
-}
-=======
-/*
- * Copyright 2002-2011 the original author or authors.
- *
- * Licensed under the Apache License, Version 2.0 (the "License");
- * you may not use this file except in compliance with the License.
- * You may obtain a copy of the License at
- *
- * http://www.apache.org/licenses/LICENSE-2.0
- *
- * Unless required by applicable law or agreed to in writing, software
- * distributed under the License is distributed on an "AS IS" BASIS,
- * WITHOUT WARRANTIES OR CONDITIONS OF ANY KIND, either express or implied.
- * See the License for the specific language governing permissions and
- * limitations under the License.
- */
-
-import grails.util.GrailsUtil
-import org.apache.log4j.Logger
-import org.codehaus.groovy.grails.commons.GrailsApplication
-import org.codehaus.groovy.grails.orm.hibernate.HibernateEventListeners
-import org.grails.plugins.elasticsearch.AuditEventListener
-import org.grails.plugins.elasticsearch.ClientNodeFactoryBean
-import org.grails.plugins.elasticsearch.ElasticSearchContextHolder
-import org.grails.plugins.elasticsearch.ElasticSearchHelper
-import org.grails.plugins.elasticsearch.conversion.CustomEditorRegistar
-import org.grails.plugins.elasticsearch.conversion.JSONDomainFactory
-import org.grails.plugins.elasticsearch.conversion.unmarshall.DomainClassUnmarshaller
-import org.grails.plugins.elasticsearch.index.IndexRequestQueue
-import org.grails.plugins.elasticsearch.mapping.SearchableClassMappingConfigurator
-import org.grails.plugins.elasticsearch.util.DomainDynamicMethodsUtils
-import org.springframework.context.ApplicationContext
-
-class ElasticsearchGrailsPlugin {
-
-
-    static LOG = Logger.getLogger("org.grails.plugins.elasticsearch.ElasticsearchGrailsPlugin")
-
-    // the plugin version
-    def version = "0.19.4-SNAPSHOT"
-    // the version or versions of Grails the plugin is designed for
-    def grailsVersion = "1.3.0 > *"
-    // the other plugins this plugin depends on
-    def dependsOn = [
-            domainClass: "1.0 > *",
-            hibernate: "1.0 > *"
-    ]
-    def loadAfter = ['services']
-
-    // resources that are excluded from plugin packaging
-    def pluginExcludes = [
-            "grails-app/views/error.gsp",
-            "grails-app/controllers/test/**",
-            "grails-app/services/test/**",
-            "grails-app/views/elasticSearch/index.gsp",
-            "grails-app/domain/test/**",
-            "grails-app/utils/test/**",
-            "test/**",
-            "src/docs/**"
-    ]
-
-
-    def license = "APACHE"
-
-    def organization = [name: "doc4web", url: "http://www.doc4web.com/"]
-
-    def developers = [
-            [name: "Manuarii Stein", email: "mstein@doc4web.com"],
-            [name: "Stéphane Maldini", email: "smaldini@doc4web.com"]
-    ]
-
-    def issueManagement = [system: "icescrum", url: "http://doc4web.com/icescrum/p/ELASTIC#project"]
-
-    def scm = [url: "https://github.com/mstein/elasticsearch-grails-plugin"]
-
-    def author = "Manuarii Stein"
-    def authorEmail = "mstein@doc4web.com"
-    def title = "Elastic Search Plugin"
-    def description = """\
-[Elastic Search|http://www.elasticsearch.com] is a distributed, RESTful service for full text search. This plugin provides a Grails-friendly API for the service based on the tremendously successful [Searchable plugin|/plugin/searchable]. It even provides an embedded version of the service for easy testing and development."""
-
-    // URL to the plugin's documentation
-    def documentation = "http://smaldini.github.com/elasticsearch-grails-plugin/docs/guide/index.html"
-
-    def doWithWebDescriptor = { xml ->
-        // TODO Implement additions to web.xml (optional), this event occurs before
-    }
-
-    def doWithSpring = {
-        def esConfig = getConfiguration(parentCtx, application)
-
-        elasticSearchHelper(ElasticSearchHelper) {
-            elasticSearchClient = ref("elasticSearchClient")
-        }
-        elasticSearchContextHolder(ElasticSearchContextHolder) {
-            config = esConfig
-        }
-        elasticSearchClient(ClientNodeFactoryBean) { bean ->
-            elasticSearchContextHolder = ref("elasticSearchContextHolder")
-            bean.destroyMethod = 'shutdown'
-        }
-        indexRequestQueue(IndexRequestQueue) {
-            elasticSearchContextHolder = ref("elasticSearchContextHolder")
-            elasticSearchClient = ref("elasticSearchClient")
-            jsonDomainFactory = ref("jsonDomainFactory")
-            sessionFactory = ref("sessionFactory")
-        }
-        searchableClassMappingConfigurator(SearchableClassMappingConfigurator) { bean ->
-            elasticSearchContext = ref("elasticSearchContextHolder")
-            grailsApplication = ref("grailsApplication")
-            elasticSearchClient = ref("elasticSearchClient")
-            config = esConfig
-
-            bean.initMethod = 'configureAndInstallMappings'
-        }
-        domainInstancesRebuilder(DomainClassUnmarshaller) {
-            elasticSearchContextHolder = ref("elasticSearchContextHolder")
-            elasticSearchClient = ref("elasticSearchClient")
-            grailsApplication = ref("grailsApplication")
-        }
-        customEditorRegistrar(CustomEditorRegistar) {
-            grailsApplication = ref("grailsApplication")
-        }
-        jsonDomainFactory(JSONDomainFactory) {
-            elasticSearchContextHolder = ref("elasticSearchContextHolder")
-            grailsApplication = ref("grailsApplication")
-        }
-        auditListener(AuditEventListener) {
-            elasticSearchContextHolder = ref("elasticSearchContextHolder")
-        }
-
-        if (!esConfig.disableAutoIndex) {
-            // do not install audit listener if auto-indexing is disabled.
-            hibernateEventListeners(HibernateEventListeners) {
-                listenerMap = [
-                        'post-delete': auditListener,
-                        'post-collection-update': auditListener,
-//                        'save-update': auditListener,
-                        'post-update': auditListener,
-                        'post-insert': auditListener,
-                        'flush': auditListener
-                ]
-            }
-        }
-    }
-
-    def onShutdown = { event ->
-    }
-
-    def doWithDynamicMethods = { ctx ->
-        // Define the custom ElasticSearch mapping for searchable domain classes
-        DomainDynamicMethodsUtils.injectDynamicMethods(application.domainClasses, application, ctx)
-    }
-
-    def doWithApplicationContext = { applicationContext ->
-        // Implement post initialization spring config (optional)
-    }
-
-    def onChange = { event ->
-        // TODO Implement code that is executed when any artefact that this plugin is
-        // watching is modified and reloaded. The event contains: event.source,
-        // event.application, event.manager, event.ctx, and event.plugin.
-    }
-
-    def onConfigChange = { event ->
-        // TODO Implement code that is executed when the project configuration changes.
-        // The event is the same as for 'onChange'.
-    }
-
-    // Get a configuration instance
-
-    private getConfiguration(ApplicationContext applicationContext, GrailsApplication application) {
-        def config = application.config
-        // try to load it from class file and merge into GrailsApplication#config
-        // Config.groovy properties override the default one
-        try {
-            Class dataSourceClass = application.getClassLoader().loadClass("DefaultElasticSearch")
-            ConfigSlurper configSlurper = new ConfigSlurper(GrailsUtil.getEnvironment())
-            Map binding = new HashMap()
-            binding.userHome = System.properties['user.home']
-            binding.grailsEnv = application.metadata["grails.env"]
-            binding.appName = application.metadata["app.name"]
-            binding.appVersion = application.metadata["app.version"]
-            configSlurper.binding = binding
-            def defaultConfig = configSlurper.parse(dataSourceClass)
-            config = defaultConfig.merge(config)
-            return config.elasticSearch
-        } catch (ClassNotFoundException e) {
-            LOG.debug("Not found: ${e.message}")
-        }
-        // try to get it from GrailsApplication#config
-        if (config.containsKey("elasticSearch")) {
-            if (!config.elasticSearch.date?.formats) {
-                config.elasticSearch.date.formats = ["yyyy-MM-dd'T'HH:mm:ss'Z'"]
-            }
-            return config.elasticSearch
-        }
-
-        // No config found, add some default and obligatory properties
-        ConfigSlurper configSlurper = new ConfigSlurper(GrailsUtil.getEnvironment())
-        config.merge(configSlurper.parse({
-            elasticSeatch {
-                date.formats = ["yyyy-MM-dd'T'HH:mm:ss'Z'"]
-            }
-        }))
-
-        return config
-    }
-}
->>>>>>> cd8ccfca
+}