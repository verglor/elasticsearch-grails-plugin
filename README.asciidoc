--- conflicted
+++ resolved
@@ -36,17 +36,16 @@
 |===
 |Plugin Version | Grails Version | Elasticsearch Version
 
-<<<<<<< HEAD
 |2.5.0.BUILD-SNAPSHOT
 |3.3.x
 |5.5.3
 
+|2.4.2
+|3.3.y
+|5.4.3
+
 |2.4.1
 |3.3.x
-=======
-|2.4.2
-|3.3.y
->>>>>>> f1f7f5a3
 |5.4.3
 
 |2.4.0
