<<<<<<< HEAD
grails.project.class.dir = "target/classes"
grails.project.test.class.dir = "target/test-classes"
grails.project.test.reports.dir = "target/test-reports"
grails.project.docs.output.dir = 'docs' // for the gh-pages branch

//grails.tomcat.jvmArgs = ["-Xmx1024m","-Xms512m", "-agentpath:C:\\Program Files (x86)\\YourKit Java Profiler 9.0.9\\bin\\win64\\yjpagent.dll=sampling,onexit=snapshot"]

//grails.project.war.file = "target/${appName}-${appVersion}.war"
grails.project.dependency.resolution = {
    // inherit Grails' default dependencies
    inherits("global") {
        // uncomment to disable ehcache
        // excludes 'ehcache'
    }
    log "warn" // log level of Ivy resolver, either 'error', 'warn', 'info', 'debug' or 'verbose'
    repositories {
        grailsPlugins()
        grailsHome()
        grailsCentral()

        // uncomment the below to enable remote dependency resolution
        // from public Maven repositories
        mavenLocal()
        mavenCentral()
        //mavenRepo "http://snapshots.repository.codehaus.org"
        //mavenRepo "http://repository.codehaus.org"
        //mavenRepo "http://download.java.net/maven/2/"
        //mavenRepo "http://repository.jboss.com/maven2/"
        mavenRepo "http://oss.sonatype.org/content/repositories/releases/"
    }
    dependencies {
        // specify dependencies here under either 'build', 'compile', 'runtime', 'test' or 'provided' scopes eg.
        runtime "org.elasticsearch:elasticsearch:0.19.4"
        runtime "org.elasticsearch:elasticsearch-lang-groovy:1.1.0"
    }
    plugins {
        build (":release:latest.integration") {
            export = false
        }
        test (":spock:0.6") {
            export = false
        }
    }
}
=======
grails.project.class.dir = "target/classes"
grails.project.test.class.dir = "target/test-classes"
grails.project.test.reports.dir = "target/test-reports"
grails.project.docs.output.dir = 'docs' // for the gh-pages branch

//grails.tomcat.jvmArgs = ["-Xmx1024m","-Xms512m", "-agentpath:C:\\Program Files (x86)\\YourKit Java Profiler 9.0.9\\bin\\win64\\yjpagent.dll=sampling,onexit=snapshot"]

//grails.project.war.file = "target/${appName}-${appVersion}.war"
grails.project.dependency.resolution = {
    // inherit Grails' default dependencies
    inherits("global") {
        // uncomment to disable ehcache
        // excludes 'ehcache'
    }
    log "warn" // log level of Ivy resolver, either 'error', 'warn', 'info', 'debug' or 'verbose'
    repositories {
        grailsPlugins()
        grailsHome()
        grailsCentral()

        // uncomment the below to enable remote dependency resolution
        // from public Maven repositories
        mavenLocal()
        mavenCentral()
        //mavenRepo "http://snapshots.repository.codehaus.org"
        //mavenRepo "http://repository.codehaus.org"
        //mavenRepo "http://download.java.net/maven/2/"
        //mavenRepo "http://repository.jboss.com/maven2/"
        mavenRepo "http://oss.sonatype.org/content/repositories/releases/"
    }
    dependencies {
        // specify dependencies here under either 'build', 'compile', 'runtime', 'test' or 'provided' scopes eg.
        runtime "org.elasticsearch:elasticsearch:0.19.4"
        runtime "org.elasticsearch:elasticsearch-lang-groovy:1.1.0"
    }
    plugins {
		runtime ":hibernate:$grailsVersion"
        build (":release:latest.integration", ":rest-client-builder:latest.integration") {
            export = false
        }
        test (":spock:0.6") {
            export = false
        }
    }
}
>>>>>>> cd8ccfca
<|MERGE_RESOLUTION|>--- conflicted
+++ resolved
@@ -1,49 +1,3 @@
-<<<<<<< HEAD
-grails.project.class.dir = "target/classes"
-grails.project.test.class.dir = "target/test-classes"
-grails.project.test.reports.dir = "target/test-reports"
-grails.project.docs.output.dir = 'docs' // for the gh-pages branch
-
-//grails.tomcat.jvmArgs = ["-Xmx1024m","-Xms512m", "-agentpath:C:\\Program Files (x86)\\YourKit Java Profiler 9.0.9\\bin\\win64\\yjpagent.dll=sampling,onexit=snapshot"]
-
-//grails.project.war.file = "target/${appName}-${appVersion}.war"
-grails.project.dependency.resolution = {
-    // inherit Grails' default dependencies
-    inherits("global") {
-        // uncomment to disable ehcache
-        // excludes 'ehcache'
-    }
-    log "warn" // log level of Ivy resolver, either 'error', 'warn', 'info', 'debug' or 'verbose'
-    repositories {
-        grailsPlugins()
-        grailsHome()
-        grailsCentral()
-
-        // uncomment the below to enable remote dependency resolution
-        // from public Maven repositories
-        mavenLocal()
-        mavenCentral()
-        //mavenRepo "http://snapshots.repository.codehaus.org"
-        //mavenRepo "http://repository.codehaus.org"
-        //mavenRepo "http://download.java.net/maven/2/"
-        //mavenRepo "http://repository.jboss.com/maven2/"
-        mavenRepo "http://oss.sonatype.org/content/repositories/releases/"
-    }
-    dependencies {
-        // specify dependencies here under either 'build', 'compile', 'runtime', 'test' or 'provided' scopes eg.
-        runtime "org.elasticsearch:elasticsearch:0.19.4"
-        runtime "org.elasticsearch:elasticsearch-lang-groovy:1.1.0"
-    }
-    plugins {
-        build (":release:latest.integration") {
-            export = false
-        }
-        test (":spock:0.6") {
-            export = false
-        }
-    }
-}
-=======
 grails.project.class.dir = "target/classes"
 grails.project.test.class.dir = "target/test-classes"
 grails.project.test.reports.dir = "target/test-reports"
@@ -88,5 +42,4 @@
             export = false
         }
     }
-}
->>>>>>> cd8ccfca
+}