grails.project.work.dir = 'target'
grails.project.docs.output.dir = 'docs' // for the gh-pages branch

grails.project.dependency.distribution = {
    remoteRepository(id: 'snapshots-repo', url: 'http://noams.artifactoryonline.com/noams/grails-elasticsearch-plugin-snapshots/') {
        authentication username: System.getProperty('DEPLOYER_USERNAME'), password: System.getProperty('DEPLOYER_PASSWORD')
    }
    remoteRepository(id: 'rc-repo', url: 'http://noams.artifactoryonline.com/noams/grails-elasticsearch-plugin-rc/') {
        authentication username: System.getProperty('DEPLOYER_USERNAME'), password: System.getProperty('DEPLOYER_PASSWORD')
    }
}
grails.project.dependency.resolver = 'maven' // or ivy
grails.project.dependency.resolution = {

    inherits 'global'
    log 'warn'

    repositories {
        grailsCentral()
        mavenLocal()
        mavenCentral()
    }

    dependencies {
        def excludes = {
            excludes 'slf4j-simple', 'persistence-api', 'commons-logging', 'jcl-over-slf4j', 'slf4j-api', 'jta'
            excludes 'spring-core', 'spring-beans', 'spring-aop', 'spring-asm', 'spring-webmvc', 'spring-tx', 'spring-context', 'spring-web', 'log4j', 'slf4j-log4j12'
            excludes group: 'org.grails', name: 'grails-core'
            excludes group: 'org.grails', name: 'grails-gorm'
            excludes group: 'org.grails', name: 'grails-test'
            excludes group: 'xml-apis', name: 'xml-apis'
            excludes 'ehcache-core'
            transitive = false
        }

        def datastoreVersion = '3.1.1.RELEASE'

        provided("org.grails:grails-datastore-gorm-plugin-support:$datastoreVersion",
                "org.grails:grails-datastore-gorm:$datastoreVersion",
                "org.grails:grails-datastore-core:$datastoreVersion",
                "org.grails:grails-datastore-web:$datastoreVersion", excludes)

<<<<<<< HEAD
        runtime 'org.elasticsearch:elasticsearch-groovy:1.4.4', {
            excludes 'groovy-all'
        }
=======
        runtime 'org.elasticsearch:elasticsearch-groovy:1.4.4'
        runtime "org.elasticsearch:elasticsearch-mapper-attachments:2.5.0"
>>>>>>> f414577a
        runtime 'com.spatial4j:spatial4j:0.4.1'

        compile 'com.vividsolutions:jts:1.13'

        test 'com.googlecode.json-simple:json-simple:1.1.1'
    }

    plugins {
        build ':release:3.0.1', ':rest-client-builder:2.0.3', {
            export = false
        }

        test(':hibernate:3.6.10.16', ':tomcat:7.0.54') {
            export = false
        }
    }
}<|MERGE_RESOLUTION|>--- conflicted
+++ resolved
@@ -40,14 +40,10 @@
                 "org.grails:grails-datastore-core:$datastoreVersion",
                 "org.grails:grails-datastore-web:$datastoreVersion", excludes)
 
-<<<<<<< HEAD
         runtime 'org.elasticsearch:elasticsearch-groovy:1.4.4', {
             excludes 'groovy-all'
         }
-=======
-        runtime 'org.elasticsearch:elasticsearch-groovy:1.4.4'
         runtime "org.elasticsearch:elasticsearch-mapper-attachments:2.5.0"
->>>>>>> f414577a
         runtime 'com.spatial4j:spatial4j:0.4.1'
 
         compile 'com.vividsolutions:jts:1.13'
