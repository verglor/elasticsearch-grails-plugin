/**
 * This {@link groovy.util.ConfigObject} script provides the default plugin configuration.
 *
 * Note : The plugin loaded this file itself and merge it with the GrailsApplication#Config script.
 * Any properties set in the Config.groovy script of your application override those set here.
 * It is not required to add a reference to this file in your Config.groovy
 */

elasticSearch {
    /**
     * Date formats used by the unmarshaller of the JSON responses
     */
    date.formats = ["yyyy-MM-dd'T'HH:mm:ss.S'Z'"]

    /**
     * Hosts for remote ElasticSearch instances.
     * Will only be used with the "transport" client mode.
     * If the client mode is set to "transport" and no hosts are defined, ["localhost", 9300] will be used by default.
     */
    client.hosts = [
            [host: 'localhost', port: 9300]
    ]

    /**
     * Default mapping property exclusions
     *
     * No properties matching the given names will be mapped by default
     * ie, when using "searchable = true"
     *
     * This does not apply for classes using mapping by closure
     */
    defaultExcludedProperties = ["password"]

    /**
     * Determines if the plugin should reflect any database save/update/delete automatically
     * on the ES instance. Default to false.
     */
    disableAutoIndex = false

    /**
     * Should the database be indexed at startup.
     *
     * The value may be a boolean true|false.
     * Indexing is always asynchronous (compared to Searchable plugin) and executed after BootStrap.groovy.
     */
    bulkIndexOnStartup = true

    /**
     *  Max number of requests to process at once. Reduce this value if you have memory issue when indexing a big amount of data
     *  at once. If this setting is not specified, 500 will be use by default.
     */
    maxBulkRequest = 500

    /**
     * Should component-mapped properties be unmarshalled. The default is true.
     */
    unmarshallComponents = true

    /**
     * The name of the ElasticSearch mapping configuration property that annotates domain classes. The default is 'searchable'.
     */
    searchableProperty.name = 'searchable'

    /**
     * The strategy to be used in case of a conflict installing mappings
     */
    migration.strategy = 'alias'

    /**
     * Whether to replace existing indices with aliases when there's a conflict and the 'alias' strategy is chosen
     */
    migration.aliasReplacesIndex = true

    /**
     * When set to false, in case of an alias migration, prevents the alias to point to the newly created index
     */
    migration.disableAliasChange = false

<<<<<<< HEAD
    /**
     * Whether to index and search all non excluded transient properties. All explicitly included transients in @only@ will be indexed regardless.
     */
    includeTransients = false
=======
    index.numberOfReplicas = 0
>>>>>>> cb129fff
}

environments {
    development {
        /**
         * Possible values : "local", "node", "transport"
         * If set to null, "node" mode is used by default.
         */
        elasticSearch.client.mode = 'local'
    }
    test {
        elasticSearch {
            client.mode = 'local'
            index.store.type = 'memory' // store local node in memory and not on disk
        }
    }
    production {
        elasticSearch.client.mode = 'node'
    }
}<|MERGE_RESOLUTION|>--- conflicted
+++ resolved
@@ -76,14 +76,12 @@
      */
     migration.disableAliasChange = false
 
-<<<<<<< HEAD
+    index.numberOfReplicas = 0
+
     /**
      * Whether to index and search all non excluded transient properties. All explicitly included transients in @only@ will be indexed regardless.
      */
     includeTransients = false
-=======
-    index.numberOfReplicas = 0
->>>>>>> cb129fff
 }
 
 environments {
