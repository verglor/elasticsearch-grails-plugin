/*
 * Copyright 2002-2011 the original author or authors.
 *
 * Licensed under the Apache License, Version 2.0 (the "License");
 * you may not use this file except in compliance with the License.
 * You may obtain a copy of the License at
 *
 * http://www.apache.org/licenses/LICENSE-2.0
 *
 * Unless required by applicable law or agreed to in writing, software
 * distributed under the License is distributed on an "AS IS" BASIS,
 * WITHOUT WARRANTIES OR CONDITIONS OF ANY KIND, either express or implied.
 * See the License for the specific language governing permissions and
 * limitations under the License.
 */

/**
 * This {@link groovy.util.ConfigObject} script provides the default plugin configuration.
 *
 * Note : The plugin loaded this file itself and merge it with the GrailsApplication#Config script.
 * Any properties set in the Config.groovy script of your application override those set here.
 * It is not required to add a reference to this file in your Config.groovy
 */
elasticSearch {
    active = true

    /**
     * Date formats used by the unmarshaller of the JSON responses
     */
    date.formats = ["yyyy-MM-dd'T'HH:mm:ss.S'Z'"]

    /**
     * Hosts for remote ElasticSearch instances.
     * Will only be used with the "transport" client mode.
     * If the client mode is set to "transport" and no hosts are defined, ["localhost", 9300] will be used by default.
     */
    client.hosts = [
            [host: 'localhost', port: 9300]
    ]

    /**
     * Default mapping property exclusions
     *
     * No properties matching the given names will be mapped by default
     * ie, when using "searchable = true"
     *
     * This does not apply for classes using mapping by closure
     */
    defaultExcludedProperties = ['password']

    /**
     * Determines if the plugin should reflect any database save/update/delete automatically
     * on the ES instance. Default to false.
     */
    disableAutoIndex = false

    /**
     * Should the database be indexed at startup.
     *
     * The value may be a boolean true|false.
     * Indexing is always asynchronous (compared to Searchable plugin) and executed after BootStrap.groovy.
     */
    bulkIndexOnStartup = true

    /**
     *  Max number of requests to process at once. Reduce this value if you have memory issue when indexing a big amount of data
     *  at once. If this setting is not specified, 500 will be use by default.
     */
    maxBulkRequest = 500

    /**
     * Should component-mapped properties be unmarshalled. The default is true.
     */
    unmarshallComponents = true

    /**
     * The name of the ElasticSearch mapping configuration property that annotates domain classes. The default is 'searchable'.
     */
    searchableProperty.name = 'searchable'

    /**
     * The strategy to be used in case of a conflict installing mappings
     */
    migration.strategy = 'alias'

    /**
     * Whether to replace existing indices with aliases when there's a conflict and the 'alias' strategy is chosen
     */
    migration.aliasReplacesIndex = true

    /**
     * When set to false, in case of an alias migration, prevents the alias to point to the newly created index
     */
    migration.disableAliasChange = false
<<<<<<< HEAD

    index.numberOfReplicas = 0

    /**
     * Whether to index and search all non excluded transient properties. All explicitly included transients in @only@ will be indexed regardless.
     */
    includeTransients = false
=======
>>>>>>> 9757b1c6
}

environments {
    development {
        /**
         * Possible values : "local", "node", "transport"
         * If set to null, "node" mode is used by default.
         */
        elasticSearch.client.mode = 'local'
    }
    test {
        elasticSearch {
            client.mode = 'local'
            index.store.type = 'memory' // store local node in memory and not on disk
        }
    }
    production {
        elasticSearch.client.mode = 'node'
    }
}<|MERGE_RESOLUTION|>--- conflicted
+++ resolved
@@ -1,5 +1,5 @@
 /*
- * Copyright 2002-2011 the original author or authors.
+ * Copyright 2002-2015 the original author or authors.
  *
  * Licensed under the Apache License, Version 2.0 (the "License");
  * you may not use this file except in compliance with the License.
@@ -21,6 +21,7 @@
  * Any properties set in the Config.groovy script of your application override those set here.
  * It is not required to add a reference to this file in your Config.groovy
  */
+
 elasticSearch {
     active = true
 
@@ -92,7 +93,6 @@
      * When set to false, in case of an alias migration, prevents the alias to point to the newly created index
      */
     migration.disableAliasChange = false
-<<<<<<< HEAD
 
     index.numberOfReplicas = 0
 
@@ -100,8 +100,6 @@
      * Whether to index and search all non excluded transient properties. All explicitly included transients in @only@ will be indexed regardless.
      */
     includeTransients = false
-=======
->>>>>>> 9757b1c6
 }
 
 environments {
