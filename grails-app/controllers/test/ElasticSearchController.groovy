--- conflicted
+++ resolved
@@ -34,6 +34,9 @@
   }
 
   def searchForUserTweets = {
+    /*def tweets = Tweet.search(){
+        queryString(query: params.message.search)
+    }.searchResults*/
     def tweets = Tweet.search("${params.message.search}").searchResults
     def tweetsMsg = 'Messages : '
     tweets.each {
@@ -46,6 +49,32 @@
 
   def searchUserTerm = {
       
+  }
+
+  def manualIndex = {
+      def nUser = new User(lastname:'Smith',
+            firstname:'John',
+            password:'password',
+            inheritedProperty: 'that value',
+            indexButDoNotSearchOnThis: 'You won\'t reach me')
+      def nUser2 = new User(lastname:'Smith2',
+            firstname:'John',
+            password:'password',
+            inheritedProperty: 'that value',
+            indexButDoNotSearchOnThis: 'You won\'t reach me')
+      nUser.id = 1234
+      nUser2.id = 2345
+      elasticSearchService.index(nUser, nUser2)
+
+      flash.notice = 'Indexed a transient user.'
+      redirect(action:'index')
+  }
+
+  def manualIndexAllUser = {
+    User.index()
+    //elasticSearchService.index(User)
+    flash.notice = 'Reindexed all users.'
+    redirect(action:'index')
   }
 
   def searchAll = {
@@ -69,13 +98,11 @@
           resMsg += "<strong>Tweet</strong> \"${highlight[count].message.fragments?.getAt(0)}\" from ${obj.user.firstname} ${obj.user.lastname}<br />"
           break
         case User:
-<<<<<<< HEAD
-          def pics = it.photos?.collect { pic -> "<img width=\"40\" height=\"40\" src=\"${pic.url}\"/>" }?.join(',')
-          resMsg += "<strong>User</strong> ${it.firstname} ${it.lastname} ${it.role} ${pics}<br />"
-=======
-          def pics = obj.photos?.collect { pic -> "<img width=\"40\" height=\"40\" src=\"${pic.url}\"/>" }.join(',')
+          def pics = obj.photos?.collect { pic -> "<img width=\"40\" height=\"40\" src=\"${pic.url}\"/>" }?.join(',') ?: ''
           resMsg += "<strong>User</strong> ${obj.firstname} ${obj.lastname} ${obj.role} ${pics}<br />"
->>>>>>> 8dbef7d4
+          if(obj.anArray) {
+              resMsg += "->${obj.anArray}"
+          }
           break
         case Photo:
           resMsg += "<img width=\"40\" height=\"40\" src=\"${obj.url}\"/><br/>"
